--- conflicted
+++ resolved
@@ -746,12 +746,8 @@
 				//for {
 				session.notify(refreshSession{
 					session.sessionId,
-<<<<<<< HEAD
-					session.phonenumber,
+					session.c.Phone,
 					untilSuccess,
-=======
-					session.c.Phone,
->>>>>>> 35f50565
 					nil,
 				})
 				//resp := <-respChan
@@ -771,13 +767,8 @@
 			serverAddr := fmt.Sprintf("%s:%d", session.c.IP, session.c.Port)
 			if err == io.EOF {
 				// Connection closed by server, trying to reconnect
-<<<<<<< HEAD
-				slog.Logf(session, "read: lost connection (captured EOF). reconnect to %s\n", session.addr)
+				slog.Logf(session, "read: lost connection (captured EOF). reconnect to %s\n", serverAddr)
 				refreshUntilSuccess(session)
-=======
-				slog.Logf(session, "read: lost connection (captured EOF). reconnect to %s\n", serverAddr)
-				refresh(session)
->>>>>>> 35f50565
 			} else if err != nil {
 				if strings.Contains(err.Error(), "use of closed network connection") {
 					slog.Logf(session, "read: TCP connection closed (%s)\n", err)
@@ -793,25 +784,14 @@
 						refreshUntilSuccess(session)
 					}
 				} else if strings.Contains(err.Error(), "connection reset by peer") {
-<<<<<<< HEAD
-					slog.Logf(session, "read: lost connection (%s). reconnect to %s\n", err, session.addr)
+					slog.Logf(session, "read: lost connection (%s). reconnect to %s\n", err, serverAddr)
 					refreshUntilSuccess(session)
 				} else if strings.Contains(err.Error(), "i/o timeout") {
-					slog.Logf(session, "read: lost connection (%s). reconnect to %s\n", err, session.addr)
+					slog.Logf(session, "read: lost connection (%s). reconnect to %s\n", err, serverAddr)
 					refreshUntilSuccess(session)
 				} else {
-					slog.Logf(session, "read: unknown error, %s. reconnect to %s\n", err, session.addr)
+					slog.Logf(session, "read: unknown error, %s. reconnect to %s\n", err, serverAddr)
 					refreshUntilSuccess(session)
-=======
-					slog.Logf(session, "read: lost connection (%s). reconnect to %s\n", err, serverAddr)
-					refresh(session)
-				} else if strings.Contains(err.Error(), "i/o timeout") {
-					slog.Logf(session, "read: lost connection (%s). reconnect to %s\n", err, serverAddr)
-					refresh(session)
-				} else {
-					slog.Logf(session, "read: unknown error, %s. reconnect to %s\n", err, serverAddr)
-					refresh(session)
->>>>>>> 35f50565
 				}
 			} else {
 				ch <- data
